--- conflicted
+++ resolved
@@ -196,13 +196,8 @@
         }
     }
 
-<<<<<<< HEAD
-    [ActiveIssue(1840)]    
-    public static void ClientPInvokeChecks()
-=======
     [Fact]
     public static async Task ClientPInvokeChecks()
->>>>>>> 578e4ff4
     {
         using (AnonymousPipeServerStream server = new AnonymousPipeServerStream(PipeDirection.In, System.IO.HandleInheritability.None, 4096))
         {
