--- conflicted
+++ resolved
@@ -381,7 +381,6 @@
         internal MethodSpecTableReader MethodSpecTable;
         internal GenericParamConstraintTableReader GenericParamConstraintTable;
 
-<<<<<<< HEAD
         // debug tables
         internal DocumentTableReader DocumentTable;
         internal MethodBodyTableReader MethodBodyTable;
@@ -392,10 +391,7 @@
         internal AsyncMethodTableReader AsyncMethodTable;
         internal CustomDebugInformationTableReader CustomDebugInformationTable;
 
-        private void ReadMetadataTableHeader(ref BlobReader memReader, out uint[] metadataTableRowCounts)
-=======
         private void ReadMetadataTableHeader(ref BlobReader memReader, out int[] metadataTableRowCounts)
->>>>>>> e8f04ced
         {
             if (memReader.RemainingBytes < MetadataStreamConstants.SizeOfMetadataTableHeader)
             {
