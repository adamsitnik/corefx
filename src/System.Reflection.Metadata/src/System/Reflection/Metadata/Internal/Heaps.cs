--- conflicted
+++ resolved
@@ -433,13 +433,8 @@
             }
 
             int offset, size;
-<<<<<<< HEAD
-            Block.PeekHeapValueOffsetAndSize(handle.Index, out offset, out size);
-            return this.Block.GetMemoryBlockAt(offset, size);
-=======
             Block.PeekHeapValueOffsetAndSize(handle.GetHeapOffset(), out offset, out size);
             return new BlobReader(this.Block.GetMemoryBlockAt(offset, size));
->>>>>>> e8f04ced
         }
 
         internal BlobHandle GetNextHandle(BlobHandle handle)
